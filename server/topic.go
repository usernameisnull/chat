--- conflicted
+++ resolved
@@ -348,7 +348,7 @@
 					// Cannot address non-channel subscription as channel and vice versa.
 					if leave.pkt != nil {
 						// Group topic cannot be addressed as channel unless channel functionality is enabled.
-						leave.sess.queueOut(ErrNotFound(leave.pkt.Id, leave.pkt.Original, now))
+						leave.sess.queueOut(ErrNotFoundReply(leave.pkt, now))
 					}
 					continue
 				}
@@ -1054,19 +1054,6 @@
 
 	params := map[string]interface{}{}
 	if changed {
-<<<<<<< HEAD
-		pud := t.perUser[asUid]
-		// Report back the assigned access mode.
-		params["acs"] = &MsgAccessMode{
-			Given: pud.modeGiven.String(),
-			Want:  pud.modeWant.String(),
-			Mode:  (pud.modeGiven & pud.modeWant).String()}
-	} else if isChannel(join.pkt.Original) {
-		params["acs"] = &MsgAccessMode{
-			Given: types.ModeCChn.String(),
-			Want:  types.ModeCChn.String(),
-			Mode:  types.ModeCChn.String()}
-=======
 		if isChannel(join.pkt.Original) {
 			params["acs"] = &MsgAccessMode{
 				Given: types.ModeCChn.String(),
@@ -1080,7 +1067,6 @@
 				Want:  pud.modeWant.String(),
 				Mode:  (pud.modeGiven & pud.modeWant).String()}
 		}
->>>>>>> 0a55a482
 	}
 
 	toriginal := t.original(asUid)
@@ -1098,11 +1084,6 @@
 		join.sess.queueOut(NoErrParams(join.pkt.Id, toriginal, now, params))
 	}
 
-<<<<<<< HEAD
-	join.sess.queueOut(NoErrParamsExplicitTs(join.pkt.Id, toriginal, now, join.pkt.Timestamp, params))
-
-=======
->>>>>>> 0a55a482
 	return nil
 }
 
@@ -1261,7 +1242,7 @@
 
 		// If user is already a normal subscriber he cannot address topic as a channel.
 		if isChanSub {
-			sess.queueOut(ErrNotFound(pkt.Id, pkt.Original, now))
+			sess.queueOut(ErrNotFoundReply(pkt, now))
 			return changed, types.ErrNotFound
 		}
 
@@ -2237,7 +2218,8 @@
 	if count == 0 {
 		sess.queueOut(NoContentParamsReply(msg, now, map[string]interface{}{"what": "data"}))
 	} else {
-		sess.queueOut(NoErrDeliveredParams(now, msg.Original, map[string]interface{}{"what": "data", "count": count}))
+		sess.queueOut(NoErrDeliveredParams(msg.Id, msg.Original, now,
+			map[string]interface{}{"what": "data", "count": count}))
 	}
 
 	return nil
